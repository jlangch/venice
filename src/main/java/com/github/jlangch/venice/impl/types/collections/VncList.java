--- conflicted
+++ resolved
@@ -73,12 +73,10 @@
 	public VncVal nth(final int idx) {
 		if (idx < 0 || idx >= value.size()) {
 			throw new VncException(String.format(
-<<<<<<< HEAD
-						"nth: index %d out of range for a list of size %d", 
-=======
-						"nth: index %d out of range for list of size %d", 
->>>>>>> 137fb2fe
-						idx, size()));
+						"nth: index %d out of range for a %s of size %d", 
+						idx, 
+						Types.isVncVector(this) ? "vector" : "list",
+						size()));
 		}
 
 		return value.get((int)idx);
